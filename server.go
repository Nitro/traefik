--- conflicted
+++ resolved
@@ -534,35 +534,12 @@
 		return nil, err
 	}
 
-<<<<<<< HEAD
-	if oldServer == nil {
-		return manners.NewWithServer(
-			&http.Server{
-				Addr:        entryPoint.Address,
-				Handler:     negroni,
-				TLSConfig:   tlsConfig,
-				IdleTimeout: server.globalConfiguration.IdleConnTimeout,
-			}), nil
-	}
-	gracefulServer, err := oldServer.HijackListener(&http.Server{
-		Addr:        entryPoint.Address,
-		Handler:     negroni,
-		TLSConfig:   tlsConfig,
-		IdleTimeout: server.globalConfiguration.IdleConnTimeout,
-	}, tlsConfig)
-	if err != nil {
-		log.Errorf("Error hijacking server: %s", err)
-		return nil, err
-	}
-	return gracefulServer, nil
-=======
 	return &http.Server{
 		Addr:        entryPoint.Address,
 		Handler:     negroni,
 		TLSConfig:   tlsConfig,
 		IdleTimeout: time.Duration(server.globalConfiguration.IdleTimeout),
 	}, nil
->>>>>>> c9d23494
 }
 
 func (server *Server) buildEntryPoints(globalConfiguration GlobalConfiguration) map[string]*serverEntryPoint {
